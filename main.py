from twelvelabs import TwelveLabs
from twelvelabs.indexes import IndexesCreateRequestModelsItem
from twelvelabs.tasks import TasksRetrieveResponse
from glob import glob
import os
<<<<<<< HEAD
import time
=======
from dotenv import load_dotenv
load_dotenv()
>>>>>>> 63b65672

client = TwelveLabs(api_key=os.getenv("api_key_1"))

<<<<<<< HEAD
index_name = input("Enter an index name: ")
# 2. Create an index
index = client.indexes.create(
    index_name=index_name,
    models=[
        IndexesCreateRequestModelsItem(
            model_name="pegasus1.2", model_options=["visual", "audio"]
        ),
        IndexesCreateRequestModelsItem(
            model_name="marengo2.7",
            model_options=["visual", "audio"],
        )
    ]
)
print(f"Created index: id={index.id}")

video_files = glob(r"C:/Users/prabh/Desktop/videocursor/output_fixed1.mp4") #THIS IS THE PATH TO THE VIDEO
for video_file in video_files:
    print(f"Uploading {video_file}")
    with open(video_file, "rb") as f:
        task = client.tasks.create(index_id=index.id, video_file=f)
    print(f"Task id={task.id}")
    print("Video uploading...")
    time.sleep(120)
    
    # 5. Generate summaries, chapters, and highlights
    res_summary = client.summarize(
        video_id=task.id,
        type="summary",
        prompt="Generate a summary of this video, be specific, include timestamps every 5 seconds. iterate every 5 seconds and log the summary of what happenes when. make sure to not skip over anything ",
        # temperature= 0.2
    )

    print(f"Summary: {res_summary.summary}")

def search(query):
    search_results = client.search.query(
        index_id=index.id,
        query_text=query,
        search_options=["visual", "audio"]
        )
    for clip in search_results:  # iterate scores
        print(f"video_id={clip.video_id} score={clip.score} start={clip.start} end={clip.end} confidence={clip.confidence}")
=======
res_summary = client.summarize(
    video_id="68c51a6b5e2e514f27fbf90a",
    type="summary",
    prompt="Generate a summary of this video, be specific, include timestamps every 5 seconds. iterate every 5 seconds and log the summary of what happenes when. make sure to not skip over anything "
)
>>>>>>> 63b65672

search("where is the television")<|MERGE_RESOLUTION|>--- conflicted
+++ resolved
@@ -3,48 +3,16 @@
 from twelvelabs.tasks import TasksRetrieveResponse
 from glob import glob
 import os
-<<<<<<< HEAD
-import time
-=======
 from dotenv import load_dotenv
 load_dotenv()
->>>>>>> 63b65672
 
 client = TwelveLabs(api_key=os.getenv("api_key_1"))
 
-<<<<<<< HEAD
-index_name = input("Enter an index name: ")
-# 2. Create an index
-index = client.indexes.create(
-    index_name=index_name,
-    models=[
-        IndexesCreateRequestModelsItem(
-            model_name="pegasus1.2", model_options=["visual", "audio"]
-        ),
-        IndexesCreateRequestModelsItem(
-            model_name="marengo2.7",
-            model_options=["visual", "audio"],
-        )
-    ]
+res_summary = client.summarize(
+    video_id="68c51a6b5e2e514f27fbf90a",
+    type="summary",
+    prompt="Generate a summary of this video, be specific, include timestamps every 5 seconds. iterate every 5 seconds and log the summary of what happenes when. make sure to not skip over anything "
 )
-print(f"Created index: id={index.id}")
-
-video_files = glob(r"C:/Users/prabh/Desktop/videocursor/output_fixed1.mp4") #THIS IS THE PATH TO THE VIDEO
-for video_file in video_files:
-    print(f"Uploading {video_file}")
-    with open(video_file, "rb") as f:
-        task = client.tasks.create(index_id=index.id, video_file=f)
-    print(f"Task id={task.id}")
-    print("Video uploading...")
-    time.sleep(120)
-    
-    # 5. Generate summaries, chapters, and highlights
-    res_summary = client.summarize(
-        video_id=task.id,
-        type="summary",
-        prompt="Generate a summary of this video, be specific, include timestamps every 5 seconds. iterate every 5 seconds and log the summary of what happenes when. make sure to not skip over anything ",
-        # temperature= 0.2
-    )
 
     print(f"Summary: {res_summary.summary}")
 
@@ -56,12 +24,5 @@
         )
     for clip in search_results:  # iterate scores
         print(f"video_id={clip.video_id} score={clip.score} start={clip.start} end={clip.end} confidence={clip.confidence}")
-=======
-res_summary = client.summarize(
-    video_id="68c51a6b5e2e514f27fbf90a",
-    type="summary",
-    prompt="Generate a summary of this video, be specific, include timestamps every 5 seconds. iterate every 5 seconds and log the summary of what happenes when. make sure to not skip over anything "
-)
->>>>>>> 63b65672
 
 search("where is the television")